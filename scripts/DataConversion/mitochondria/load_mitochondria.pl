--- conflicted
+++ resolved
@@ -5,39 +5,14 @@
 load_mitochondria.pl 
 
 =head1 Description
-
-:-)
 
 Parses mitochondrial genes out of genbank format NC_ file  and writes them to the database specified.
 Can also load the sequence of the chromosome, the corresponding assembly entries and the appropriate attribute types if needed.
 
-<<<<<<< HEAD
 =head1 Example command line
 
 NOTE : Do NOT use the --contig flag to supply a name like **AY172335** or **AY172335.1.16299**.
 The script will fail.
-
-
-    perl ensembl-pipeline/scripts/DataConversion/mitochondria/load_mitochondria.pl \
-    -dbhost HOST -dbuser USER -dbport 9999 -dbpass PASS\
-    -dbname DATABASE_NAME \
-    -chromosome MT \
-    -name MT \
-    -scaffold NC_005089 \
-    -clone AY172335 \
-    -toplevel chromosome \
-    -gene_type test\
-    -trna_type test-Mt-tRNA \
-    -rrna_type test-Mt-tRNA \
-    -codon_table 2 \
-    -logic_name gmap_ncbi \
-    -genbank_file $BASE/downloads/sequence.gb
-=======
-=head1 Example command line 
-
-NOTE : Do NOT use the --contig flag to supply a name like **AY172335** or **AY172335.1.16299**.
-The script will fail. 
-
 
        perl ensembl-pipeline/scripts/DataConversion/mitochondria/load_mitochondria.pl \
         -dbhost HOST -dbuser USER -dbport 9999 -dbpass PASS\
@@ -53,7 +28,6 @@
         -codon_table 2  \
         -logic_name  gmap_ncbi  \
         -genbank_file      $BASE/downloads/sequence.gb
->>>>>>> 7cd42488
 
 
 =head1 Config
