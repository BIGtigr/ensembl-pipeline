--- conflicted
+++ resolved
@@ -1739,7 +1739,6 @@
     $sth->finish;
     print STDOUT "Done!\n";
 
-<<<<<<< HEAD
     # Tidy analyses 
     print STDOUT 'Tidying the analyses...';
     $sql = "UPDATE gene SET analysis_id = 1 WHERE analysis_id IN (3,5)";
@@ -1758,7 +1757,6 @@
     $sth->finish;
 
     $sql = "DELETE FROM analysis WHERE analysis_id != 1";
-=======
 }
 # Setting various core table entries.
 sub fix_metatable {
@@ -1777,7 +1775,6 @@
     # Set the genebuild id.
     $sql = "INSERT into meta (meta_key, meta_value) "
          . "VALUES ('genebuild.id', '$GENEBUILD_ID' )";
->>>>>>> 30e4897d
     $sth = $db->dbc->prepare($sql);
     $sth->execute;
     $sth->finish;
@@ -2018,27 +2015,6 @@
         print "\nSubmitting jobs for detailed analysis.\n\n";
         foreach my $chromosome ( keys %chromosomes_1 ) {
 
-<<<<<<< HEAD
-            $cmd = "bsub -q normal "
-                 . "-o "                . $DATA_DIR . "/" . $chromosome . ".out "
-                 . "perl "              . $ENSCODE_DIR . "/ensembl-pipeline/scripts/cDNA_update/comparison.pl "
-                 . " -chrom "           . $chromosome
-                 . " -oldname "         . $OLD_FEATURE_NAME
-                 . " -newname "         . $newFeatureName
-                 . " -dir "             . $DATA_DIR
-                 . " -olddbhost "       . $LAST_DBHOST
-                 . " -olddbport "       . $LAST_DBPORT
-                 . " -olddbname "       . $LAST_DBNAME
-                 . " -newdbhost "       . $OUTPUT_DBHOST
-                 . " -newdbport "       . $OUTPUT_DBPORT
-                 . " -newdbname "       . $OUTPUT_DBNAME
-                 . " -olddnadbhost "    . $LAST_DNADBHOST
-                 . " -olddnadbport "    . $LAST_DNADBPORT
-                 . " -olddnadbname "    . $LAST_DNADBNAME
-                 . " -newdnadbhost "    . $PIPE_DBHOST
-                 . " -newdnadbport "    . $PIPE_DBPORT
-                 . " -newdnadbname "    . $PIPE_DBNAME;
-=======
             $cmd = 'bsub -q normal '.$configvars{'RESOURCE'}
                  . ' -o '               . $DATA_DIR . '/' . $chromosome . '.out '
                  . 'perl '              . $CVS_DIR . '/ensembl-pipeline/scripts/cDNA_update/comparison.pl '
@@ -2058,7 +2034,6 @@
                  . ' -newdnadbhost '    . $PIPE_DBHOST
                  . ' -newdnadbport '    . $PIPE_DBPORT
                  . ' -newdnadbname '    . $PIPE_DBNAME;
->>>>>>> 30e4897d
 
             if ( system($cmd) ) {
                 carp("Error occurred when submitting job!\n$cmd\n\n");
